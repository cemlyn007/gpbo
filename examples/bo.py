--- conflicted
+++ resolved
@@ -108,7 +108,6 @@
         ],
     )
     argument_parser.add_argument(
-<<<<<<< HEAD
         "--kernel",
         type=str,
         default=None,
@@ -119,8 +118,6 @@
         ],
     )
     argument_parser.add_argument(
-=======
->>>>>>> 19b4e587
         "--grid_xs_npy_path",
         type=str,
         help="Path to the grid xs npy file if using the npy objective function",
@@ -150,11 +147,7 @@
             else os.path.join(os.getcwd(), "results")
         )
         save_path = os.path.join(
-<<<<<<< HEAD
             save_path, "bo", arguments.objective_function, arguments.kernel, arguments.transform)
-=======
-            save_path, "bo", arguments.objective_function, arguments.transform)
->>>>>>> 19b4e587
     else:
         save_path = arguments.save_path
         
@@ -167,16 +160,12 @@
     os.makedirs(save_path, exist_ok=True)
 
     with jax.experimental.enable_x64(arguments.use_x64):
-<<<<<<< HEAD
         if arguments.kernel == "gaussian":
             kernel = kernels.gaussian
         elif arguments.kernel == "matern":
             kernel = kernels.matern
         else:
             raise ValueError(f"Unknown kernel: {arguments.kernel}")
-=======
-        kernel = kernels.gaussian
->>>>>>> 19b4e587
         
         if arguments.objective_function == "npy":
             grid_xs = jnp.load(arguments.grid_xs_npy_path)
